defmodule HTTPoison.Retry do
  @moduledoc """
  See `#{__MODULE__}.autoretry/2`
  """

  @max_attempts 5
  @reattempt_wait 15_000
  @doc """
  Takes in a HTTP fetch command and will attempt and reattempt it over and over
  up to a maximum amount without any intervention on behalf of the user.

  Example:

      HTTPoison.get("https://www.example.com")
      # Will retry #{@max_attempts} times waiting #{@reattempt_wait / 1_000}s between each before returning
      # Note: below is the same as the defaults
      |> autoretry(max_attempts: #{@max_attempts}, wait: #{@reattempt_wait}, include_404s: false, retry_unknown_errors: false)
      # Your function which will handle the response after success or the 5 failed retries
      |> handle_response()

  ### Gotcha

  Don't forget that the `autoretry/2` call could take a substaintial amount of time to complete. That means usage in the following areas are potential problems:

    * Within a plug/phoenix request
    * Within any `GenServer` process
      * Sleeping for a considerable amount of time leaves the process unable to answer other callers and will result in cascading timeouts of other processes
    * Any Task/Agent call that has a timeout period (i.e. `Task.await/1`)
      * Same reason as `GenServer`s
    * Tests
      * Tests should not be making live HTTP calls anyhow, but if they do this could potentially go over the default 60 seconds in ExUnit.
  """
  defmacro autoretry(attempt, opts \\ []) do
    quote location: :keep, generated: true do
      attempt_fn = fn -> unquote(attempt) end
      opts = Keyword.merge([
        max_attempts: Application.get_env(:httpoison_retry, :max_attempts) || unquote(@max_attempts),
        wait: Application.get_env(:httpoison_retry, :wait) || unquote(@reattempt_wait),
        include_404s: Application.get_env(:httpoison_retry, :include_404s) || false,
        retry_unknown_errors: Application.get_env(:httpoison_retry, :retry_unknown_errors) || false,
        attempt: 1
      ], unquote(opts))
      case attempt_fn.() do
        # Error conditions
        {:error, %HTTPoison.Error{id: nil, reason: :nxdomain}} ->
          HTTPoison.Retry.next_attempt(attempt_fn, opts)
        {:error, %HTTPoison.Error{id: nil, reason: :timeout}} ->
          HTTPoison.Retry.next_attempt(attempt_fn, opts)
<<<<<<< HEAD
        {:error, %HTTPoison.Error{id: nil, reason: :closed}} ->
          HTTPoison.Retry.next_attempt(attempt_fn, opts)
=======
        {:error, %HTTPoison.Error{id: nil, reason: _}} = response ->
          if Keyword.get(opts, :retry_unknown_errors) do
            HTTPoison.Retry.next_attempt(attempt_fn, opts)
          else
            response
          end
>>>>>>> 72f379eb
        # OK conditions
        {:ok, %HTTPoison.Response{status_code: 500}} ->
          HTTPoison.Retry.next_attempt(attempt_fn, opts)
        {:ok, %HTTPoison.Response{status_code: 404}} = response ->
          if Keyword.get(opts, :include_404s) do
            HTTPoison.Retry.next_attempt(attempt_fn, opts)
          else
            response
          end
        response ->
          response
      end
    end
  end

  def next_attempt(attempt, opts) do
    Process.sleep(opts[:wait])
    if opts[:max_attempts] == :infinity || opts[:attempt] < opts[:max_attempts] - 1 do
      opts = Keyword.put(opts, :attempt, opts[:attempt] + 1)
      autoretry(attempt.(), opts)
    else
      attempt.()
    end
  end
end<|MERGE_RESOLUTION|>--- conflicted
+++ resolved
@@ -46,17 +46,14 @@
           HTTPoison.Retry.next_attempt(attempt_fn, opts)
         {:error, %HTTPoison.Error{id: nil, reason: :timeout}} ->
           HTTPoison.Retry.next_attempt(attempt_fn, opts)
-<<<<<<< HEAD
         {:error, %HTTPoison.Error{id: nil, reason: :closed}} ->
           HTTPoison.Retry.next_attempt(attempt_fn, opts)
-=======
         {:error, %HTTPoison.Error{id: nil, reason: _}} = response ->
           if Keyword.get(opts, :retry_unknown_errors) do
             HTTPoison.Retry.next_attempt(attempt_fn, opts)
           else
             response
           end
->>>>>>> 72f379eb
         # OK conditions
         {:ok, %HTTPoison.Response{status_code: 500}} ->
           HTTPoison.Retry.next_attempt(attempt_fn, opts)
